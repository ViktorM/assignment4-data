--- conflicted
+++ resolved
@@ -19,12 +19,8 @@
     "fasttext>=0.9.3",
     "mmh3>=5.1.0",
     "nltk>=3.9.1",
-<<<<<<< HEAD
-    "fasttext>=0.9.3",
-=======
     "fastwarc>=0.15.2",
     "tldextract>=5.3.0",
->>>>>>> e4fe787f
 ]
 
 [tool.setuptools.packages.find]
